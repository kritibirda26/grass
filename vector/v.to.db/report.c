--- conflicted
+++ resolved
@@ -340,7 +340,6 @@
         break;
 
     case O_SIDES:
-<<<<<<< HEAD
         switch (format) {
         case PLAIN:
             if (print_header)
@@ -348,68 +347,35 @@
             for (i = 0; i < vstat.rcat; i++) {
                 if (Values[i].count1 == 1) {
                     if (Values[i].i1 >= 0)
-                        sprintf(left, "%d", Values[i].i1);
+                        snprintf(left, sizeof(left), "%d", Values[i].i1);
                     else
-                        sprintf(left, "-1"); /* NULL, no area/cat */
+                        snprintf(left, sizeof(left), "-1"); /* NULL, no area/cat */
                 }
                 else if (Values[i].count1 > 1) {
-                    sprintf(left, "-");
+                    snprintf(left, sizeof(left), "-");
                 }
                 else { /* Values[i].count1 == 0 */
                     /* It can be OK if the category is assigned to an element
                        type which is not GV_BOUNDARY */
                     /* -> TODO: print only if there is boundary with that cat */
-                    sprintf(left, "-");
+                    snprintf(left, sizeof(left), "-");
                 }
 
                 if (Values[i].count2 == 1) {
                     if (Values[i].i2 >= 0)
-                        sprintf(right, "%d", Values[i].i2);
+                        snprintf(right, sizeof(right), "%d", Values[i].i2);
                     else
-                        sprintf(right, "-1"); /* NULL, no area/cat */
+                        snprintf(right, sizeof(right), "-1"); /* NULL, no area/cat */
                 }
                 else if (Values[i].count2 > 1) {
-                    sprintf(right, "-");
+                    snprintf(right, sizeof(right), "-");
                 }
                 else { /* Values[i].count1 == 0 */
-                    sprintf(right, "-");
+                    snprintf(right, sizeof(right), "-");
                 }
 
                 fprintf(stdout, "%d%s%s%s%s\n", Values[i].cat, options.fs, left,
                         options.fs, right);
-=======
-        if (print_header)
-            fprintf(stdout, "cat%sleft%sright\n", options.fs, options.fs);
-        for (i = 0; i < vstat.rcat; i++) {
-            if (Values[i].count1 == 1) {
-                if (Values[i].i1 >= 0)
-                    snprintf(left, sizeof(left), "%d", Values[i].i1);
-                else
-                    snprintf(left, sizeof(left), "-1"); /* NULL, no area/cat */
-            }
-            else if (Values[i].count1 > 1) {
-                snprintf(left, sizeof(left), "-");
-            }
-            else { /* Values[i].count1 == 0 */
-                /* It can be OK if the category is assigned to an element
-                   type which is not GV_BOUNDARY */
-                /* -> TODO: print only if there is boundary with that cat */
-                snprintf(left, sizeof(left), "-");
-            }
-
-            if (Values[i].count2 == 1) {
-                if (Values[i].i2 >= 0)
-                    snprintf(right, sizeof(right), "%d", Values[i].i2);
-                else
-                    snprintf(right, sizeof(right),
-                             "-1"); /* NULL, no area/cat */
-            }
-            else if (Values[i].count2 > 1) {
-                snprintf(right, sizeof(right), "-");
-            }
-            else { /* Values[i].count1 == 0 */
-                snprintf(right, sizeof(right), "-");
->>>>>>> a277d854
             }
             break;
         case JSON:
